--- conflicted
+++ resolved
@@ -58,14 +58,10 @@
 const TOOLCHAIN = goog.define('GoogleSmartCard.ExecutableModule.TOOLCHAIN', '');
 GSC.Logging.check(
     Object.values(GSC.ExecutableModule.Toolchain).includes(TOOLCHAIN),
-<<<<<<< HEAD
     `Unexpected value of GoogleSmartCard.ExecutableModule.TOOLCHAIN: ${
         TOOLCHAIN}`);
-=======
-    'Unexpected value of GoogleSmartCard.ExecutableModule.TOOLCHAIN: ' +
-        '`${TOOLCHAIN}`');
->>>>>>> fdec2048
-/**
+
+  /**
  * The toolchain that is used for building the executable module. This constant
  * is coming from the build scripts, which take it from the "TOOLCHAIN"
  * environment variable.
