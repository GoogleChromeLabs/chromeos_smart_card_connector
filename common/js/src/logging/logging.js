--- conflicted
+++ resolved
@@ -224,21 +224,11 @@
  * @param {string=} opt_message Error message in case of failure.
  */
 GSC.Logging.fail = function(opt_message) {
-<<<<<<< HEAD
   const message = opt_message ? opt_message : 'Failure';
   rootLogger.severe(message);
   if (!goog.DEBUG)
     scheduleAppReloadIfAllowed();
   throw new Error(message);
-=======
-  if (goog.DEBUG) {
-    throwAssertionError(opt_message);
-  } else {
-    rootLogger.severe(opt_message ? opt_message : 'Failure');
-    rootLogger.info('Reloading the App due to the fatal error...');
-    reloadApp();
-  }
->>>>>>> e28fb8f6
 };
 
 /**
@@ -248,15 +238,9 @@
  * @param {string=} opt_message Error message in case of failure.
  */
 GSC.Logging.failWithLogger = function(logger, opt_message) {
-<<<<<<< HEAD
-  var messagePrefix = 'Failure in ' + logger.getName();
-  if (opt_message !== undefined) {
-    var transformedMessage = messagePrefix + ': ' + opt_message;
-=======
   const messagePrefix = 'Failure in ' + logger.getName();
   if (opt_message !== undefined) {
     const transformedMessage = messagePrefix + ': ' + opt_message;
->>>>>>> e28fb8f6
     GSC.Logging.fail(transformedMessage);
   } else {
     GSC.Logging.fail(messagePrefix);
@@ -276,7 +260,6 @@
   return window[GSC.Logging.GLOBAL_LOG_BUFFER_VARIABLE_NAME];
 };
 
-<<<<<<< HEAD
 function scheduleAppReloadIfAllowed() {
   GSC.Logging.CrashLoopDetection.handleImminentCrash().then(
       function(isInCrashLoop) {
@@ -291,20 +274,6 @@
       }).catch(function() {
         // Don't do anything for repeated crashes within a single run.
       });
-=======
-/**
- * @param {string=} opt_message Error message in case of failure.
- */
-function throwAssertionError(opt_message) {
-  if (goog.asserts.ENABLE_ASSERTS) {
-    goog.asserts.fail(opt_message);
-  } else {
-    // This branch is the last resort, and should generally never happen
-    // (unless the goog.asserts.ENABLE_ASSERTS constant was changed from its
-    // default value for some reason).
-    throw new Error('Assertion failure');
-  }
->>>>>>> e28fb8f6
 }
 
 function reloadApp() {
