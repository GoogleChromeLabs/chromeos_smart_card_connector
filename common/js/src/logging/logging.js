/** @license
 * Copyright 2016 Google Inc. All Rights Reserved.
 *
 * Licensed under the Apache License, Version 2.0 (the "License");
 * you may not use this file except in compliance with the License.
 * You may obtain a copy of the License at
 *
 *     http://www.apache.org/licenses/LICENSE-2.0
 *
 * Unless required by applicable law or agreed to in writing, software
 * distributed under the License is distributed on an "AS IS" BASIS,
 * WITHOUT WARRANTIES OR CONDITIONS OF ANY KIND, either express or implied.
 * See the License for the specific language governing permissions and
 * limitations under the License.
 */

/**
 * @fileoverview This file contains additional helper definitions on top of the
 * Google Closure Library's logging subsystem (see
 * <http://google.github.io/closure-library/api/namespace_goog_log.html>).
 *
 * Aside from providing several helper functions, this file, when executed, sets
 * up the logging subsystem parameters:
 *
 * * The logging level of the root logger is set up according to whether or not
 *   the compilation is performed in a debug mode (see
 *   <http://google.github.io/closure-library/api/namespace_goog.html#DEBUG>).
 * * Log messages that bubbled till the root logger are emitted to the
 *   JavaScript Console.
 * * Log messages are set up to be kept (probably, truncated) in a log buffer,
 *   which allows to export them later. The log buffer is either created or, if
 *   a specially-named window attribute is set (see the
 *   GSC.Logging.GLOBAL_LOG_BUFFER_VARIABLE_NAME constant), the existing log
 *   buffer is reused (which allows, in particular, to collect the logs from all
 *   App's windows in one place).
 */

goog.provide('GoogleSmartCard.Logging');

goog.require('GoogleSmartCard.LogBuffer');
goog.require('goog.array');
goog.require('goog.asserts');
goog.require('goog.debug');
goog.require('goog.debug.Console');
goog.require('goog.log');
goog.require('goog.log.Level');
goog.require('goog.log.Logger');

goog.scope(function() {

<<<<<<< HEAD
/** @const */
var GSC = GoogleSmartCard;

/**
 * @define {boolean} Whether to make every logger created via this library a
 * child of the |LOGGER_SCOPE|.

 * Overriding it to false allows to reduce the boilerplate printed in every
 * logged message; the default true value, on the other hand, allows to avoid
 * clashes in case the extension creates and manages its own Closure Library
 * loggers.
 */
GSC.Logging.USE_SCOPED_LOGGERS =
    goog.define('GoogleSmartCard.Logging.USE_SCOPED_LOGGERS', true);

/**
 * Every logger created via this library is created as a child of this logger,
 * as long as the |USE_SCOPED_LOGGERS| constant is true. Ignored when that
 * constant is false.
 * @const
 */
var LOGGER_SCOPE = 'GoogleSmartCard';
=======
const LOGGER_SCOPE = 'GoogleSmartCard';
>>>>>>> 595291d1

/**
 * The logging level that will be applied to the root logger (and therefore
 * would be effective for all loggers unless the ones that have an explicitly
 * set level).
 */
const ROOT_LOGGER_LEVEL = goog.DEBUG ? goog.log.Level.FINE : goog.log.Level.INFO;

/**
 * The capacity of the buffer that stores the emitted log messages.
 *
 * When the number of log messages exceeds this capacity, the messages from the
 * middle will be removed (so only some first and some last messages will be
 * kept at any given moment of time).
 */
const LOG_BUFFER_CAPACITY = goog.DEBUG ? 10 * 1000 : 1000;

<<<<<<< HEAD
=======
const GSC = GoogleSmartCard;

>>>>>>> 595291d1
/**
 * @type {!goog.log.Logger}
 */
const rootLogger = goog.asserts.assert(goog.log.getLogger(
    goog.log.ROOT_LOGGER_NAME));

/**
 * @type {!goog.log.Logger}
 */
<<<<<<< HEAD
var logger = GSC.Logging.USE_SCOPED_LOGGERS ?
    goog.asserts.assert(goog.log.getLogger(LOGGER_SCOPE)) : rootLogger;
=======
const logger = goog.asserts.assert(goog.log.getLogger(LOGGER_SCOPE));
>>>>>>> 595291d1

/** @type {boolean} */
let wasLoggingSetUp = false;

/**
 * This constant specifies the name of the special window attribute, that should
 * contain the already existing log buffer instance, if there is any.
 *
 * The window attribute with this name is checked when this script is executed.
 *
 * Providing the already existing log buffer allows to collect the logs from all
 * App's windows in one place.
 * @const
 */
GSC.Logging.GLOBAL_LOG_BUFFER_VARIABLE_NAME = 'googleSmartCardLogBuffer';

/**
 * Sets up logging parameters and log buffering.
 *
 * This function is called automatically when this library file is included.
 */
GSC.Logging.setupLogging = function() {
  if (wasLoggingSetUp)
    return;
  wasLoggingSetUp = true;

  setupConsoleLogging();
  setupRootLoggerLevel();

  logger.fine('Logging was set up with level=' + ROOT_LOGGER_LEVEL.name +
              ' and enabled logging to JS console');

  setupLogBuffer();
};

/**
 * Returns a logger.
 * @param {string} name
 * @param {!goog.log.Level=} opt_level
 * @return {!goog.log.Logger}
 */
GSC.Logging.getLogger = function(name, opt_level) {
  const logger = goog.log.getLogger(name, opt_level);
  GSC.Logging.check(logger);
  goog.asserts.assert(logger);
  return logger;
};

/**
 * Returns a library-scoped logger.
 * @param {string} name
 * @param {!goog.log.Level=} opt_level
 * @return {!goog.log.Logger}
 */
GSC.Logging.getScopedLogger = function(name, opt_level) {
<<<<<<< HEAD
  let fullName;
  if (GSC.Logging.USE_SCOPED_LOGGERS && name)
    fullName = `${LOGGER_SCOPE}.${name}`;
  else if (GSC.Logging.USE_SCOPED_LOGGERS)
    fullName = LOGGER_SCOPE;
  else
    fullName = name;
=======
  let fullName = LOGGER_SCOPE;
  if (name)
    fullName += '.' + name;
>>>>>>> 595291d1
  return GSC.Logging.getLogger(fullName, opt_level);
};

/**
 * Returns the logger with the specified name relative to the specified parent
 * logger.
 * @param {!goog.log.Logger} parentLogger
 * @param {string} relativeName
 * @param {!goog.log.Level=} opt_level
 * @return {!goog.log.Logger}
 */
GSC.Logging.getChildLogger = function(
    parentLogger, relativeName, opt_level) {
  return GSC.Logging.getLogger(parentLogger.getName() + '.' + relativeName);
};

/**
 * Changes the logger level so that the logger is not more verbose than the
 * specified level.
 * @param {!goog.log.Logger} logger
 * @param {!goog.log.Level} boundaryLevel
 */
GSC.Logging.setLoggerVerbosityAtMost = function(logger, boundaryLevel) {
  const effectiveLevel = logger.getEffectiveLevel();
  if (!effectiveLevel || effectiveLevel.value < boundaryLevel.value)
    logger.setLevel(boundaryLevel);
};

/**
 * Checks if the condition evaluates to true.
 *
 * In contrast to goog.asserts.assert method, this method works in non-Debug
 * builds too.
 * @template T
 * @param {T} condition The condition to check.
 * @param {string=} opt_message Error message in case of failure.
 */
GSC.Logging.check = function(condition, opt_message) {
  if (!condition)
    GSC.Logging.fail(opt_message);
};

/**
 * The same as GSC.Logging.check, but the message is prefixed with the logger
 * title.
 * @template T
 * @param {!goog.log.Logger} logger The logger which name is to be prepended
 * to the error message.
 * @param {T} condition The condition to check.
 * @param {string=} opt_message Error message in case of failure.
 */
GSC.Logging.checkWithLogger = function(
    logger, condition, opt_message) {
  if (!condition)
    GSC.Logging.failWithLogger(logger, opt_message);
};

/**
 * Fails with the specified message.
 *
 * In the debug mode, this function effectively throws an instance of
 * goog.asserts.AssertionError.
 *
 * In the release mode, this function emits severe log message and initiates the
 * App reload.
 * @param {string=} opt_message Error message in case of failure.
 */
GSC.Logging.fail = function(opt_message) {
  if (goog.DEBUG) {
    throwAssertionError(opt_message);
  } else {
    rootLogger.severe(opt_message ? opt_message : 'Failure');
    rootLogger.info('Reloading the App due to the fatal error...');
    reloadApp();
  }
};

/**
 * Same as GSC.Logging.fail, but the message is prefixed with the logger title.
 * @param {!goog.log.Logger} logger The logger which name is to be prepended
 * to the error message.
 * @param {string=} opt_message Error message in case of failure.
 */
GSC.Logging.failWithLogger = function(logger, opt_message) {
  const messagePrefix = 'Failure in ' + logger.getName();
  if (opt_message !== undefined) {
    const transformedMessage = messagePrefix + ': ' + opt_message;
    GSC.Logging.fail(transformedMessage);
  } else {
    GSC.Logging.fail(messagePrefix);
  }
};

/**
 * Returns the log buffer instance.
 *
 * The log buffer instance was either created during this script execution, or
 * was reused from the window's attribute with name
 * GSC.Logging.GLOBAL_LOG_BUFFER_VARIABLE_NAME (see this constant docs for the
 * details).
 * @return {!GSC.LogBuffer}
 */
GSC.Logging.getLogBuffer = function() {
  return window[GSC.Logging.GLOBAL_LOG_BUFFER_VARIABLE_NAME];
};

/**
 * @param {string=} opt_message Error message in case of failure.
 */
function throwAssertionError(opt_message) {
  if (goog.asserts.ENABLE_ASSERTS) {
    goog.asserts.fail(opt_message);
  } else {
    // This branch is the last resort, and should generally never happen
    // (unless the goog.asserts.ENABLE_ASSERTS constant was changed from its
    // default value for some reason).
    throw new Error('Assertion failure');
  }
}

function reloadApp() {
  // This method works only in kiosk mode, and does nothing otherwise.
  chrome.runtime.restart();

  // This method works only in non-kiosk mode.
  chrome.runtime.reload();
}

function setupConsoleLogging() {
  const console = new goog.debug.Console;
  console.getFormatter().showAbsoluteTime = true;
  console.setCapturing(true);
}

function setupRootLoggerLevel() {
  rootLogger.setLevel(ROOT_LOGGER_LEVEL);
}

function setupLogBuffer() {
  /** @type {!GSC.LogBuffer} */
  let logBuffer;
  if (goog.object.containsKey(
          window, GSC.Logging.GLOBAL_LOG_BUFFER_VARIABLE_NAME)) {
    logBuffer = window[GSC.Logging.GLOBAL_LOG_BUFFER_VARIABLE_NAME];
    logger.fine('Detected an existing log buffer instance, attaching it to ' +
                'the root logger');
  } else {
    logBuffer = new GSC.LogBuffer(LOG_BUFFER_CAPACITY);
    window[GSC.Logging.GLOBAL_LOG_BUFFER_VARIABLE_NAME] = logBuffer;
    logger.fine(
        'Created a new log buffer instance, attaching it to the root logger');
  }

  logBuffer.attachToLogger(rootLogger, document.location.href);
}

GSC.Logging.setupLogging();

});  // goog.scope<|MERGE_RESOLUTION|>--- conflicted
+++ resolved
@@ -48,9 +48,7 @@
 
 goog.scope(function() {
 
-<<<<<<< HEAD
-/** @const */
-var GSC = GoogleSmartCard;
+const GSC = GoogleSmartCard;
 
 /**
  * @define {boolean} Whether to make every logger created via this library a
@@ -68,12 +66,8 @@
  * Every logger created via this library is created as a child of this logger,
  * as long as the |USE_SCOPED_LOGGERS| constant is true. Ignored when that
  * constant is false.
- * @const
- */
-var LOGGER_SCOPE = 'GoogleSmartCard';
-=======
+ */
 const LOGGER_SCOPE = 'GoogleSmartCard';
->>>>>>> 595291d1
 
 /**
  * The logging level that will be applied to the root logger (and therefore
@@ -91,11 +85,6 @@
  */
 const LOG_BUFFER_CAPACITY = goog.DEBUG ? 10 * 1000 : 1000;
 
-<<<<<<< HEAD
-=======
-const GSC = GoogleSmartCard;
-
->>>>>>> 595291d1
 /**
  * @type {!goog.log.Logger}
  */
@@ -105,12 +94,8 @@
 /**
  * @type {!goog.log.Logger}
  */
-<<<<<<< HEAD
-var logger = GSC.Logging.USE_SCOPED_LOGGERS ?
+const logger = GSC.Logging.USE_SCOPED_LOGGERS ?
     goog.asserts.assert(goog.log.getLogger(LOGGER_SCOPE)) : rootLogger;
-=======
-const logger = goog.asserts.assert(goog.log.getLogger(LOGGER_SCOPE));
->>>>>>> 595291d1
 
 /** @type {boolean} */
 let wasLoggingSetUp = false;
@@ -166,7 +151,6 @@
  * @return {!goog.log.Logger}
  */
 GSC.Logging.getScopedLogger = function(name, opt_level) {
-<<<<<<< HEAD
   let fullName;
   if (GSC.Logging.USE_SCOPED_LOGGERS && name)
     fullName = `${LOGGER_SCOPE}.${name}`;
@@ -174,11 +158,6 @@
     fullName = LOGGER_SCOPE;
   else
     fullName = name;
-=======
-  let fullName = LOGGER_SCOPE;
-  if (name)
-    fullName += '.' + name;
->>>>>>> 595291d1
   return GSC.Logging.getLogger(fullName, opt_level);
 };
 
