/**
 * @license
 * Copyright 2016 Google Inc. All Rights Reserved.
 *
 * Licensed under the Apache License, Version 2.0 (the "License");
 * you may not use this file except in compliance with the License.
 * You may obtain a copy of the License at
 *
 *     http://www.apache.org/licenses/LICENSE-2.0
 *
 * Unless required by applicable law or agreed to in writing, software
 * distributed under the License is distributed on an "AS IS" BASIS,
 * WITHOUT WARRANTIES OR CONDITIONS OF ANY KIND, either express or implied.
 * See the License for the specific language governing permissions and
 * limitations under the License.
 */

/**
 * @fileoverview This file contains definitions for making the debug dumps of
 * the JavaScript values.
 */

goog.provide('GoogleSmartCard.DebugDump');

goog.require('goog.Disposable');
goog.require('goog.array');
goog.require('goog.functions');
goog.require('goog.iter');
goog.require('goog.json');
goog.require('goog.math');
goog.require('goog.object');
goog.require('goog.string');

goog.scope(function() {

const GSC = GoogleSmartCard;

/**
 * @param {?} value
 * @return {string}
 */
function encodeJson(value) {
  return goog.json.serialize(value) || 'null';
}

/**
 * @param {number} value
 * @return {number}
 */
function guessIntegerBitLength(value) {
  const BIT_LENGTHS = [8, 32, 64];
  let result = null;
  goog.array.forEach(BIT_LENGTHS, function(bitLength) {
    const signedBegin = -Math.pow(2, bitLength - 1);
    const unsignedEnd = Math.pow(2, bitLength);
    if (signedBegin <= value && value < unsignedEnd && result === null)
      result = bitLength;
  });
  return result;
}

/**
 * @param {!Array|!Uint8Array} value
 * @param {!WeakSet} recursionParentObjects The set of objects that are
 *     currently being visited by upper frames of the recursion.
 * @return {string}
 */
function dumpSequenceItems(value, recursionParentObjects) {
  const dumpedItems =
      goog.iter.map(value, item => dump(item, recursionParentObjects));
  return goog.iter.join(dumpedItems, ', ');
}

/**
 * @param {!Array} items Array of two-element arrays - pairs of key and value.
 * @param {!WeakSet} recursionParentObjects The set of objects that are
 *     currently being visited by upper frames of the recursion.
 * @return {string}
 */
function dumpMappingItems(items, recursionParentObjects) {
  const dumpedItems = goog.array.map(items, function(item) {
    return dump(item[0], recursionParentObjects) + ': ' +
        dump(item[1], recursionParentObjects);
  });
  return goog.iter.join(dumpedItems, ', ');
}

/**
 * @param {number} value
 * @return {string}
 */
function dumpNumber(value) {
  // Format things like "NaN" and "Infinity" textually
  if (!isFinite(value))
    return value.toString();

  // Format real numbers by the default JSON formatter
  if (!goog.math.isInt(value))
    return encodeJson(value);

  const bitLength = guessIntegerBitLength(value);

  // Format huge integers by the default JSON formatter
  if (!bitLength)
    return encodeJson(value);

  // Format negative integers, which are not too huge, in the unsigned
  // representation (with the guessed bit length)
  if (value < 0)
    value += Math.pow(2, bitLength);

  // Format non-negative integers, which are not too huge, in the hexadecimal
  // system
  const hexValue = value.toString(16).toUpperCase();
  const expectedHexLength = bitLength / 4;
  return '0x' + goog.string.repeat('0', expectedHexLength - hexValue.length) +
      hexValue;
}

/**
 * An optimized version of `dumpNumber()` for the case of an unsigned
 * single-byte integer.
 * @param {number} value
 * @return {string}
 */
function dumpByte(value) {
  const HEX_LENGTH_OF_BYTE = 2;
  const hexValue = value.toString(16).toUpperCase();
  const zeroPadding = goog.string.repeat('0', HEX_LENGTH_OF_BYTE - hexValue.length);
  return `0x${zeroPadding}${hexValue}`;
}

/**
 * @param {string} value
 * @return {string}
 */
function dumpString(value) {
  return '"' + value + '"';
}

/**
 * @param {!Array|!Uint8Array} value
 * @return {string}
 */
function dumpArray(value, recursionParentObjects) {
  return '[' + dumpSequenceItems(value, recursionParentObjects) + ']';
}

/**
 * @param {function(...)} value
 * @return {string}
 */
function dumpFunction(value) {
  return '<Function>';
}

/**
 * @param {!ArrayBuffer} value
 * @return {string}
 */
function dumpArrayBuffer(value) {
  const bytes = new Uint8Array(value);
<<<<<<< HEAD
  // Not using `dumpSequenceItems()` or `dumpNumber()` here, since we can avoid
  // a lot of their overhead due to knowing the item type and boundaries.
  const dumpedBytes = goog.iter.map(bytes, byte => dumpByte(byte));
=======
  const dumpedBytes = goog.iter.map(bytes, byte => dumpNumber(byte));
>>>>>>> 87eb3f3f
  return 'ArrayBuffer[' + goog.iter.join(dumpedBytes, ', ') + ']';
}

/**
 * @param {!Map} value
 * @param {!WeakSet} recursionParentObjects The set of objects that are
 *     currently being visited by upper frames of the recursion.
 * @return {string}
 */
function dumpMap(value, recursionParentObjects) {
  return 'Map{' +
      dumpMappingItems(Array.from(value.entries()), recursionParentObjects) +
      '}';
}

/**
 * @param {!Set} value
 * @param {!WeakSet} recursionParentObjects The set of objects that are
 *     currently being visited by upper frames of the recursion.
 * @return {string}
 */
function dumpSet(value, recursionParentObjects) {
  return 'Set{' + dumpSequenceItems(Array.from(value), recursionParentObjects) +
      '}';
}

/**
 * @param {!Object} value
 * @param {!WeakSet} recursionParentObjects The set of objects that are
 *     currently being visited by upper frames of the recursion.
 * @return {string}
 */
function dumpObject(value, recursionParentObjects) {
  const items = [];
  goog.object.forEach(value, function(itemValue, itemKey) {
    items.push([itemKey, itemValue]);
  });
  return '{' + dumpMappingItems(items, recursionParentObjects) + '}';
}

/**
 * @param {?} value
 * @param {!WeakSet} recursionParentObjects The set of objects that are
 *     currently being visited by upper frames of the recursion.
 * @return {string}
 */
function dumpContainerRecursively(value, recursionParentObjects) {
  // Handle container types. Note that this must be placed after the check for
  // circular references.
  if (Array.isArray(value))
    return dumpArray(value, recursionParentObjects);
  if (value instanceof Map)
    return dumpMap(value, recursionParentObjects);
  if (value instanceof Set)
    return dumpSet(value, recursionParentObjects);
  if (goog.isObject(value))
    return dumpObject(value, recursionParentObjects);
  // Fallback: this is an unknown type; let the built-in JSON stringification
  // routine produce something meaningful for it.
  return encodeJson(value);
}

/**
 * @param {?} value
 * @param {!WeakSet} recursionParentObjects The set of objects that are
 *     currently being visited by upper frames of the recursion.
 * @return {string}
 */
function dump(value, recursionParentObjects) {
  // First, exit fast for DOM-related types or other classes, as they often
  // contain cyclic references, and as dumping all their properties isn't
  // meaningful for logs anyway.
  //
  // Note that goog.dom.is* methods are not used because many of them may
  // produce thorny false positives.
  if (Document && value instanceof Document)
    return '<Document>';
  if (Window && value instanceof Window)
    return '<Window>';
  if (NodeList && value instanceof NodeList)
    return '<NodeList>';
  if (HTMLCollection && value instanceof HTMLCollection)
    return '<HTMLCollection>';
  if (Node && value instanceof Node) {
    // Note that this branch should go after other branches checking for
    // DOM-related types.
    return '<Node>';
  }
  if (value instanceof goog.Disposable)
    return '<Class>';

  // Handle leaf types - the ones for which we don't make recursive calls.
  if (value === undefined)
    return 'undefined';
  if (value === null)
    return 'null';
  if (typeof value === 'number')
    return dumpNumber(value);
  if (typeof value === 'string')
    return dumpString(value);
  if (goog.functions.isFunction(value))
    return dumpFunction(value);
  if (value instanceof ArrayBuffer)
    return dumpArrayBuffer(value);

  // Detect circular references and prevent infinite recursion by checking
  // against the values in the upper stack frames. Only do this after handling
  // all non-recursive cases, in order to reduce the performance penalty.
  if (recursionParentObjects.has(value))
    return '<circular>';
  recursionParentObjects.add(value);
  const dumpedValue = dumpContainerRecursively(value, recursionParentObjects);
  // Note that the removal is important in order to correctly handle the case
  // when an object is linked from multiple places, like [foo, foo].
  recursionParentObjects.delete(value);
  return dumpedValue;
}

/**
 * Generates a debug textual representation of the passed value.
 *
 * Note that in the cases when the passed value may contain privacy-sensitive
 * data, the GoogleSmartCard.DebugDump.debugDump method should be used instead.
 * @param {?} value
 * @return {string}
 */
GSC.DebugDump.dump = function(value) {
  const recursionParentObjects = new WeakSet();
  if (goog.DEBUG) {
    return dump(value, recursionParentObjects);
  } else {
    // In Release mode, ensure that the debug dump generation cannot result in a
    // thrown exception.
    /** @preserveTry */
    try {
      return dump(value, recursionParentObjects);
    } catch (exc) {
      return '<failed to dump the value>';
    }
  }
};

/**
 * Generates debug textual representation of the passed value in the Debug mode,
 * or the stub string in the Release mode (for the privacy reasons).
 * @param {*} value
 * @return {string}
 */
GSC.DebugDump.debugDump = function(value) {
  if (goog.DEBUG)
    return GSC.DebugDump.dump(value);
  else
    return '<stripped value>';
};
});  // goog.scope<|MERGE_RESOLUTION|>--- conflicted
+++ resolved
@@ -160,13 +160,9 @@
  */
 function dumpArrayBuffer(value) {
   const bytes = new Uint8Array(value);
-<<<<<<< HEAD
   // Not using `dumpSequenceItems()` or `dumpNumber()` here, since we can avoid
   // a lot of their overhead due to knowing the item type and boundaries.
   const dumpedBytes = goog.iter.map(bytes, byte => dumpByte(byte));
-=======
-  const dumpedBytes = goog.iter.map(bytes, byte => dumpNumber(byte));
->>>>>>> 87eb3f3f
   return 'ArrayBuffer[' + goog.iter.join(dumpedBytes, ', ') + ']';
 }
 
