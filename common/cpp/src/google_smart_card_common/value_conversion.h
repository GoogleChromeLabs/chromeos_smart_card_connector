--- conflicted
+++ resolved
@@ -348,11 +348,7 @@
 
     // Adds the given field into the struct's description: |dictionary_key_name|
     // is the key in the dictionary `Value` representation of |field_ptr|.
-<<<<<<< HEAD
-    // Returns a rvalue reference to |this| and uses the "&&" ref-qualifier, so
-=======
     // Returns an rvalue reference to |this| and uses the "&&" ref-qualifier, so
->>>>>>> 487e9481
     // that the method calls can be easily chained and the final result can be
     // returned without an explicit std::move() boilerplate.
     template <typename FieldT>
