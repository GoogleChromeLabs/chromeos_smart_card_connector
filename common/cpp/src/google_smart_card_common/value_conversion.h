// Copyright 2020 Google Inc. All Rights Reserved.
//
// Licensed under the Apache License, Version 2.0 (the "License");
// you may not use this file except in compliance with the License.
// You may obtain a copy of the License at
//
//     http://www.apache.org/licenses/LICENSE-2.0
//
// Unless required by applicable law or agreed to in writing, software
// distributed under the License is distributed on an "AS IS" BASIS,
// WITHOUT WARRANTIES OR CONDITIONS OF ANY KIND, either express or implied.
// See the License for the specific language governing permissions and
// limitations under the License.

// Helpers for converting between `Value` instances and usual non-variant C++
// types:
// * "bool ConvertToValue(T object, Value* value,
//                        std::string* error_message = nullptr)";
// * "bool ConvertFromValue(Value value, T* object,
//                          std::string* error_message = nullptr)".
//
// These helpers are implemented for many standard types:
// * `bool`;
// * `int`, `int64_t` and other similar integer types (note: there's also a
//   special case that an integer can be converted from a floating-point
//   `Value`, in case it's within the range of precisely representable numbers);
// * `double`;
// * `std::string`.
//
// The same helpers can also be enabled for custom types:
// * a custom enum can be registered via the `EnumValueDescriptor` class for
//   conversion to/from a string `Value`.
// * a custom struct can be registered via the `StructValueDescriptor` class for
//   conversion to/from a dictionary `Value`.
//
// TODO: Add support for std::vector.

#ifndef GOOGLE_SMART_CARD_COMMON_VALUE_CONVERSION_H_
#define GOOGLE_SMART_CARD_COMMON_VALUE_CONVERSION_H_

#include <stdint.h>

#include <string>
#include <type_traits>
#include <utility>

#include <google_smart_card_common/logging/logging.h>
#include <google_smart_card_common/optional.h>
#include <google_smart_card_common/value.h>

namespace google_smart_card {

///////////// Internal helpers ///////////////////

namespace internal {

// Visitor of enum type's items that converts a C++ enum value into a string
// `Value`, by finding the corresponding item among visited ones. This is a
// non-template class, because enum values are casted to integers.
class EnumToValueConverter final {
 public:
  explicit EnumToValueConverter(int64_t enum_to_convert);
  EnumToValueConverter(const EnumToValueConverter&) = delete;
  EnumToValueConverter& operator=(const EnumToValueConverter&) = delete;
  ~EnumToValueConverter();

  void HandleItem(int64_t enum_item, const char* enum_item_name);
  bool TakeConvertedValue(const char* type_name, Value* converted_value,
                          std::string* error_message = nullptr);

 private:
  const int64_t enum_to_convert_;
  optional<Value> converted_value_;
};

// Visitor of enum type's items that converts a string `Value` into a C++ enum
// value, by finding the corresponding item among visited ones. This is a
// non-template class, because enum values are casted to integers.
class EnumFromValueConverter final {
 public:
  explicit EnumFromValueConverter(Value value_to_convert);
  EnumFromValueConverter(const EnumFromValueConverter&) = delete;
  EnumFromValueConverter& operator=(const EnumFromValueConverter&) = delete;
  ~EnumFromValueConverter();

  void HandleItem(int64_t enum_item, const char* enum_item_name);
  bool GetConvertedEnum(const char* type_name, int64_t* converted_enum,
                        std::string* error_message) const;

 private:
  const Value value_to_convert_;
  optional<int64_t> converted_enum_;
};

// Base class for all `StructToValueConverter`s. Contains code that doesn't
// depend on the type of the struct and can therefore be shared between all
// child classes.
class StructToValueConverterBase {
 protected:
  StructToValueConverterBase();
  StructToValueConverterBase(const StructToValueConverterBase&) = delete;
  StructToValueConverterBase& operator=(const StructToValueConverterBase&) =
      delete;
  ~StructToValueConverterBase();

  void HandleFieldConversionError(const char* dictionary_key_name);
  bool FinishConversion(const char* type_name,
                        std::string* error_message) const;

  bool succeeded_ = true;
  std::string inner_error_message_;
  Value converted_value_{Value::Type::kDictionary};
};

// Visitor of struct type's fields that converts a C++ struct into a dictionary
// `Value`.
template <typename T>
class StructToValueConverter final : public StructToValueConverterBase {
 public:
  explicit StructToValueConverter(T object_to_convert)
      : object_to_convert_(std::move(object_to_convert)) {}
  StructToValueConverter(const StructToValueConverter&) = delete;
  StructToValueConverter& operator=(const StructToValueConverter&) = delete;
  ~StructToValueConverter() = default;

  template <typename FieldT>
  void HandleField(FieldT T::*field_ptr, const char* dictionary_key_name) {
    FieldT& field = object_to_convert_.*field_ptr;
    ConvertFieldToValue(std::move(field), dictionary_key_name);
  }

  template <typename FieldT>
  void HandleField(optional<FieldT> T::*field_ptr,
                   const char* dictionary_key_name) {
    optional<FieldT>& field = object_to_convert_.*field_ptr;
    if (!field) {
      // The optional field is null - skip it from the conversion.
      return;
    }
    ConvertFieldToValue(std::move(*field), dictionary_key_name);
  }

  bool TakeConvertedValue(const char* type_name, Value* converted_value,
                          std::string* error_message = nullptr) {
    if (!FinishConversion(type_name, error_message)) return false;
    *converted_value = std::move(converted_value_);
    return true;
  }

 private:
  template <typename FieldT>
  void ConvertFieldToValue(FieldT field_value, const char* dictionary_key_name);

  T object_to_convert_;
};

// Base class for all `StructFromValueConverter`s. Contains code that doesn't
// depend on the type of the struct and can therefore be shared between all
// child classes.
class StructFromValueConverterBase {
 protected:
  StructFromValueConverterBase(Value value_to_convert);
  StructFromValueConverterBase(const StructFromValueConverterBase&) = delete;
  StructFromValueConverterBase& operator=(const StructFromValueConverterBase&) =
      delete;
  ~StructFromValueConverterBase();

  bool ExtractKey(const char* dictionary_key_name, bool is_required,
                  Value* item_value);
  void HandleFieldConversionError(const char* dictionary_key_name);
  bool FinishConversion(const char* type_name,
                        std::string* error_message = nullptr);

  Value value_to_convert_;
  bool succeeded_ = true;
  std::string inner_error_message_;
};

// Visitor of struct type's fields that converts a dictionary `Value` into a C++
// struct into.
template <typename T>
class StructFromValueConverter final : public StructFromValueConverterBase {
 public:
  explicit StructFromValueConverter(Value value_to_convert)
      : StructFromValueConverterBase(std::move(value_to_convert)) {}
  StructFromValueConverter(const StructFromValueConverter&) = delete;
  StructFromValueConverter& operator=(const StructFromValueConverter&) = delete;
  ~StructFromValueConverter() = default;

  template <typename FieldT>
  void HandleField(FieldT T::*field_ptr, const char* dictionary_key_name) {
    Value item_value;
    if (!ExtractKey(dictionary_key_name, /*is_required=*/true, &item_value))
      return;
    FieldT& field = converted_object_.*field_ptr;
    ConvertFieldFromValue(dictionary_key_name, std::move(item_value), &field);
  }

  template <typename FieldT>
  void HandleField(optional<FieldT> T::*field_ptr,
                   const char* dictionary_key_name) {
    Value item_value;
    if (!ExtractKey(dictionary_key_name, /*is_required=*/false, &item_value))
      return;
    optional<FieldT>& field = converted_object_.*field_ptr;
    field = FieldT();
    ConvertFieldFromValue(dictionary_key_name, std::move(item_value),
                          &field.value());
  }

  bool TakeConvertedObject(const char* type_name, T* converted_object,
                           std::string* error_message = nullptr) {
    if (!FinishConversion(type_name, error_message)) return false;
    *converted_object = std::move(converted_object_);
    return true;
  }

 private:
  template <typename FieldT>
  void ConvertFieldFromValue(const char* dictionary_key_name, Value item_value,
                             FieldT* converted_field);

  T converted_object_;
};

}  // namespace internal

///////////// EnumValueDescriptor ////////////////

// Class that allows to describe an enum's items and their corresponding string
// names. Can be used in order to automatically implement conversion of a C++
// enum to/from a string `Value` object (provided by the global template
// functions `ConvertToValue()` and `ConvertFromValue()` defined below).
//
// Example usage:
//   enum class Tp { kA, kB };
//   template <> EnumValueDescriptor<Tp>::Description
//   EnumValueDescriptor<Tp>::GetDescription() {
//     return Describe("Tp").WithItem(Tp::kA, "a").WithItem(Tp::kB, "b");
//   }
//   ...
//   ConvertToValue(Tp::kA, ...);
//   ConvertFromValue(Value("b"), ...);
template <typename T>
class EnumValueDescriptor {
 public:
  static_assert(std::is_enum<T>::value,
                "The EnumValueDescriptor parameter must be an enum");

  // Class that should be used for describing items of the enum type. Should be
  // instantiated via the `Describe()` method.
  class Description final {
   public:
    Description(const char* type_name,
                internal::EnumToValueConverter* to_value_converter,
                internal::EnumFromValueConverter* from_value_converter)
        : type_name_(type_name),
          to_value_converter_(to_value_converter),
          from_value_converter_(from_value_converter) {}
    Description(Description&&) = default;
    Description& operator=(Description&&) = default;
    ~Description() = default;

    const char* type_name() const { return type_name_; }

    // Adds the given item into the enum's description: |enum_item_name| is the
    // `Value` representation of |enum_item|.
    // Returns an rvalue reference to |this| and uses the "&&" ref-qualifier, so
    // that the method calls can be easily chained and the final result can be
    // returned without an explicit std::move() boilerplate.
    Description&& WithItem(T enum_item, const char* enum_item_name) && {
      const int64_t enum_item_number = static_cast<int64_t>(enum_item);
      if (to_value_converter_)
        to_value_converter_->HandleItem(enum_item_number, enum_item_name);
      if (from_value_converter_)
        from_value_converter_->HandleItem(enum_item_number, enum_item_name);
      return std::move(*this);
    }

   private:
    const char* const type_name_;
    internal::EnumToValueConverter* const to_value_converter_;
    internal::EnumFromValueConverter* const from_value_converter_;
  };

  EnumValueDescriptor(internal::EnumToValueConverter* to_value_converter,
                      internal::EnumFromValueConverter* from_value_converter)
      : to_value_converter_(to_value_converter),
        from_value_converter_(from_value_converter) {}
  EnumValueDescriptor(const EnumValueDescriptor&) = delete;
  EnumValueDescriptor& operator=(const EnumValueDescriptor&) = delete;
  ~EnumValueDescriptor() = default;

  // Not implemented in the template class; its implementation has to be
  // provided for every `T` by the consumer of this class.
  Description GetDescription();

 private:
  // Creates the `Description` object; intended to be used by the
  // `GetDescription()` implementation in order to describe all items of the
  // enum type via this object.
  Description Describe(const char* type_name) {
    return Description(type_name, to_value_converter_, from_value_converter_);
  }

  internal::EnumToValueConverter* const to_value_converter_;
  internal::EnumFromValueConverter* const from_value_converter_;
};

///////////// StructValueDescriptor //////////////

// Class that allows to describe a struct's fields and their corresponding
// string names. Can be used in order to automatically implement conversion of a
// C++ struct to/from a dictionary `Value` object (provided by the global
// template functions `ConvertToValue()` and `ConvertFromValue()` defined
// below).
//
// Example usage:
//   struct Foo { int x; std::string y; };
//   template <> StructValueDescriptor<Tp>::Description
//   StructValueDescriptor<Tp>::GetDescription() {
//     return Describe("Foo").WithField(&Foo::x, "x").WithField(&Foo::y, "y");
//   }
//   ...
//   ConvertToValue(Foo{123, ""}, ...);
//   ConvertFromValue(Value(...), &foo, ...);
template <typename T>
class StructValueDescriptor {
 public:
  static_assert(std::is_class<T>::value,
                "The StructValueDescriptor parameter must be a class");

  // Class that should be used for describing fields of the struct type. Should
  // be instantiated via the `Describe()` method.
  class Description final {
   public:
    Description(const char* type_name,
                internal::StructToValueConverter<T>* to_value_converter,
                internal::StructFromValueConverter<T>* from_value_converter)
        : type_name_(type_name),
          to_value_converter_(to_value_converter),
          from_value_converter_(from_value_converter) {}
    Description(Description&&) = default;
    Description& operator=(Description&&) = default;
    ~Description() = default;

    const char* type_name() const { return type_name_; }

    // Adds the given field into the struct's description: |dictionary_key_name|
    // is the key in the dictionary `Value` representation of |field_ptr|.
    // Returns a rvalue reference to |this| and uses the "&&" ref-qualifier, so
    // that the method calls can be easily chained and the final result can be
    // returned without an explicit std::move() boilerplate.
    template <typename FieldT>
    Description&& WithField(FieldT T::*field_ptr,
                            const char* dictionary_key_name) && {
      if (to_value_converter_)
        to_value_converter_->HandleField(field_ptr, dictionary_key_name);
      else
        from_value_converter_->HandleField(field_ptr, dictionary_key_name);
      return std::move(*this);
    }

   private:
    const char* const type_name_;
    internal::StructToValueConverter<T>* const to_value_converter_;
    internal::StructFromValueConverter<T>* const from_value_converter_;
  };

  StructValueDescriptor(
      internal::StructToValueConverter<T>* to_value_converter,
      internal::StructFromValueConverter<T>* from_value_converter)
      : to_value_converter_(to_value_converter),
        from_value_converter_(from_value_converter) {}
  StructValueDescriptor(const StructValueDescriptor&) = delete;
  StructValueDescriptor& operator=(const StructValueDescriptor&) = delete;
  ~StructValueDescriptor() = default;

  // Not implemented in the template class; its implementation has to be
  // provided for every `T` by the consumer of this class.
  Description GetDescription();

 private:
  // Creates the `Description` object; intended to be used by the
  // `GetDescription()` implementation in order to describe all fields of the
  // struct type via this object.
  Description Describe(const char* type_name) {
    return Description(type_name, to_value_converter_, from_value_converter_);
  }

  internal::StructToValueConverter<T>* const to_value_converter_;
  internal::StructFromValueConverter<T>* const from_value_converter_;
};

///////////// ConvertToValue /////////////////////

// Group of overloads that perform trivial conversions to `Value`.
//
// Note: There are intentionally no specializations for constructing from
// `Value::BinaryStorage`, `Value::ArrayStorage`, `Value::DictionaryStorage`,
// since the first two are handled via a generic `std::vector` overload below,
// and the last one isn't useful in this context (as helpers in this file are
// about converting between a `Value` and a non-`Value` object).

inline bool ConvertToValue(Value source_value, Value* target_value,
                           std::string* /*error_message*/ = nullptr) {
  *target_value = std::move(source_value);
  return true;
}

inline bool ConvertToValue(bool boolean, Value* value,
                           std::string* /*error_message*/ = nullptr) {
  *value = Value(boolean);
  return true;
}

inline bool ConvertToValue(int number, Value* value,
                           std::string* /*error_message*/ = nullptr) {
  *value = Value(number);
  return true;
}

bool ConvertToValue(unsigned number, Value* value,
                    std::string* error_message = nullptr);

inline bool ConvertToValue(long number, Value* value,
                           std::string* /*error_message*/ = nullptr) {
  *value = Value(static_cast<int64_t>(number));
  return true;
}

bool ConvertToValue(unsigned long number, Value* value,
                    std::string* error_message = nullptr);

inline bool ConvertToValue(uint8_t number, Value* value,
                           std::string* /*error_message*/ = nullptr) {
  *value = Value(number);
  return true;
}

inline bool ConvertToValue(int64_t number, Value* value,
                           std::string* /*error_message*/ = nullptr) {
  *value = Value(number);
  return true;
}

inline bool ConvertToValue(double number, Value* value,
                           std::string* /*error_message*/ = nullptr) {
  *value = Value(number);
  return true;
}

// Note: `characters` must be non-null.
bool ConvertToValue(const char* characters, Value* value,
                    std::string* error_message = nullptr);

inline bool ConvertToValue(std::string characters, Value* value,
                           std::string* /*error_message*/ = nullptr) {
  *value = Value(std::move(characters));
  return true;
}

// Forbid conversion of pointers other than `const char*`. Without this deleted
// overload, the `bool`-argument overload would be silently picked up.
bool ConvertToValue(const void* pointer_value, Value* value,
                    std::string* error_message = nullptr) = delete;

// Converts from an enum into a string `Value`. The enum type has to be
// registered via the `EnumValueDescriptor` class.
// Note: The |typename enable_if<...>::type| part boils down to |bool| for all
// |T| that are enums; for all other |T| this removes this template from
// overload resolution, so that non-enum types will use other functions declared
// in this file.
template <typename T>
typename std::enable_if<std::is_enum<T>::value, bool>::type ConvertToValue(
    T enum_value, Value* value, std::string* error_message = nullptr) {
  internal::EnumToValueConverter converter(static_cast<int64_t>(enum_value));
  const auto& description =
      EnumValueDescriptor<T>(&converter, /*from_value_converter=*/nullptr)
          .GetDescription();
  return converter.TakeConvertedValue(description.type_name(), value,
                                      error_message);
}

<<<<<<< HEAD
// Converts from a struct into a dictionary `Value`. The struct type has to be
// registered via the `StructValueDescriptor` class.
// Note: The |typename enable_if<...>::type| part boils down to |bool| for all
// |T| that are class/struct; for all other |T| this removes this template from
// overload resolution, so that unrelated types will use other functions
// declared in this file.
template <typename T>
typename std::enable_if<std::is_class<T>::value, bool>::type ConvertToValue(
    T object, Value* value, std::string* error_message = nullptr) {
  internal::StructToValueConverter<T> converter(std::move(object));
  const auto& description =
      StructValueDescriptor<T>(&converter, /*from_value_converter=*/nullptr)
          .GetDescription();
  return converter.TakeConvertedValue(description.type_name(), value,
                                      error_message);
}

///////////// ConvertFromValue ///////////////////
=======
// Synonym to other `ConvertToValue()` overloads, but immediately crashes the
// program if the conversion fails.
template <typename T>
Value ConvertToValueOrDie(T object) {
  Value value;
  std::string error_message;
  if (!ConvertToValue(std::move(object), &value, &error_message))
    GOOGLE_SMART_CARD_LOG_FATAL << error_message;
  return value;
}

///////////// ConvertFromValue ///////////////
>>>>>>> 264eaf95

// Group of overloads that perform trivial conversions from `Value`.

inline bool ConvertFromValue(Value source_value, Value* target_value,
                             std::string* /*error_message*/ = nullptr) {
  *target_value = std::move(source_value);
  return true;
}

bool ConvertFromValue(Value value, bool* boolean,
                      std::string* error_message = nullptr);
bool ConvertFromValue(Value value, int* number,
                      std::string* error_message = nullptr);
bool ConvertFromValue(Value value, unsigned* number,
                      std::string* error_message = nullptr);
bool ConvertFromValue(Value value, long* number,
                      std::string* error_message = nullptr);
bool ConvertFromValue(Value value, unsigned long* number,
                      std::string* error_message = nullptr);
bool ConvertFromValue(Value value, uint8_t* number,
                      std::string* error_message = nullptr);
bool ConvertFromValue(Value value, int64_t* number,
                      std::string* error_message = nullptr);
bool ConvertFromValue(Value value, double* number,
                      std::string* error_message = nullptr);
bool ConvertFromValue(Value value, std::string* characters,
                      std::string* error_message = nullptr);

// Converts from a string `Value` into an enum. The enum type has to be
// registered via the `EnumValueDescriptor` class.
// Note: The |typename enable_if<...>::type| part boils down to |bool| for all
// |T| that are enums; for all other |T| this removes this template from
// overload resolution, so that non-enum types will use other functions declared
// in this file.
template <typename T>
typename std::enable_if<std::is_enum<T>::value, bool>::type ConvertFromValue(
    Value value, T* enum_value, std::string* error_message = nullptr) {
  internal::EnumFromValueConverter converter(std::move(value));
  const auto& description =
      EnumValueDescriptor<T>(/*from_value_converter=*/nullptr, &converter)
          .GetDescription();
  int64_t converted_enum_number;
  if (!converter.GetConvertedEnum(description.type_name(),
                                  &converted_enum_number, error_message)) {
    return false;
  }
  *enum_value = static_cast<T>(converted_enum_number);
  return true;
}

<<<<<<< HEAD
// Converts from a dictionary `Value` into a struct. The struct type has to be
// registered via the `StructValueDescriptor` class.
// Note: The |typename enable_if<...>::type| part boils down to |bool| for all
// |T| that are class/struct; for all other |T| this removes this template from
// overload resolution, so that unrelated types will use other functions
// declared in this file.
template <typename T>
typename std::enable_if<std::is_class<T>::value, bool>::type ConvertFromValue(
    Value value, T* object, std::string* error_message = nullptr) {
  internal::StructFromValueConverter<T> converter(std::move(value));
  const auto& description =
      StructValueDescriptor<T>(/*to_value_converter=*/nullptr, &converter)
          .GetDescription();
  return converter.TakeConvertedObject(description.type_name(), object,
                                       error_message);
}

///////////// Internal helpers implementation ////

// Note: These helpers are implemented here at the end of the file, so that they
// can call into other helpers declared above.

namespace internal {

template <typename T>
template <typename FieldT>
void StructToValueConverter<T>::ConvertFieldToValue(
    FieldT field_value, const char* dictionary_key_name) {
  if (!succeeded_) return;
  Value converted_field;
  if (ConvertToValue(std::move(field_value), &converted_field,
                     &inner_error_message_)) {
    converted_value_.SetDictionaryItem(dictionary_key_name,
                                       std::move(converted_field));
  } else {
    HandleFieldConversionError(dictionary_key_name);
  }
}

template <typename T>
template <typename FieldT>
void StructFromValueConverter<T>::ConvertFieldFromValue(
    const char* dictionary_key_name, Value item_value,
    FieldT* converted_field) {
  if (!ConvertFromValue(std::move(item_value), converted_field,
                        &inner_error_message_))
    HandleFieldConversionError(dictionary_key_name);
}

}  // namespace internal

=======
// Synonym to other `ConvertFromValue()` overloads, but immediately crashes the
// program if the conversion fails.
template <typename T>
T ConvertFromValueOrDie(Value value) {
  T object;
  std::string error_message;
  if (!ConvertFromValue(std::move(value), &object, &error_message))
    GOOGLE_SMART_CARD_LOG_FATAL << error_message;
  return object;
}

>>>>>>> 264eaf95
}  // namespace google_smart_card

#endif  // GOOGLE_SMART_CARD_COMMON_VALUE_CONVERSION_H_<|MERGE_RESOLUTION|>--- conflicted
+++ resolved
@@ -482,7 +482,6 @@
                                       error_message);
 }
 
-<<<<<<< HEAD
 // Converts from a struct into a dictionary `Value`. The struct type has to be
 // registered via the `StructValueDescriptor` class.
 // Note: The |typename enable_if<...>::type| part boils down to |bool| for all
@@ -500,8 +499,6 @@
                                       error_message);
 }
 
-///////////// ConvertFromValue ///////////////////
-=======
 // Synonym to other `ConvertToValue()` overloads, but immediately crashes the
 // program if the conversion fails.
 template <typename T>
@@ -513,8 +510,7 @@
   return value;
 }
 
-///////////// ConvertFromValue ///////////////
->>>>>>> 264eaf95
+///////////// ConvertFromValue ///////////////////
 
 // Group of overloads that perform trivial conversions from `Value`.
 
@@ -565,7 +561,6 @@
   return true;
 }
 
-<<<<<<< HEAD
 // Converts from a dictionary `Value` into a struct. The struct type has to be
 // registered via the `StructValueDescriptor` class.
 // Note: The |typename enable_if<...>::type| part boils down to |bool| for all
@@ -581,6 +576,17 @@
           .GetDescription();
   return converter.TakeConvertedObject(description.type_name(), object,
                                        error_message);
+}
+
+// Synonym to other `ConvertFromValue()` overloads, but immediately crashes the
+// program if the conversion fails.
+template <typename T>
+T ConvertFromValueOrDie(Value value) {
+  T object;
+  std::string error_message;
+  if (!ConvertFromValue(std::move(value), &object, &error_message))
+    GOOGLE_SMART_CARD_LOG_FATAL << error_message;
+  return object;
 }
 
 ///////////// Internal helpers implementation ////
@@ -617,19 +623,6 @@
 
 }  // namespace internal
 
-=======
-// Synonym to other `ConvertFromValue()` overloads, but immediately crashes the
-// program if the conversion fails.
-template <typename T>
-T ConvertFromValueOrDie(Value value) {
-  T object;
-  std::string error_message;
-  if (!ConvertFromValue(std::move(value), &object, &error_message))
-    GOOGLE_SMART_CARD_LOG_FATAL << error_message;
-  return object;
-}
-
->>>>>>> 264eaf95
 }  // namespace google_smart_card
 
 #endif  // GOOGLE_SMART_CARD_COMMON_VALUE_CONVERSION_H_