--- conflicted
+++ resolved
@@ -52,11 +52,6 @@
 
 #include "common/cpp/src/public/formatting.h"
 #include "common/cpp/src/public/logging/logging.h"
-<<<<<<< HEAD
-#include "common/cpp/src/public/unique_ptr_utils.h"
-=======
-#include "common/cpp/src/public/optional.h"
->>>>>>> 7b935c79
 #include "common/cpp/src/public/value.h"
 #include "common/cpp/src/public/value_debug_dumping.h"
 
@@ -148,11 +143,7 @@
   }
 
   template <typename FieldT>
-<<<<<<< HEAD
   void HandleField(std::optional<FieldT> T::* field_ptr,
-=======
-  void HandleField(optional<FieldT> T::* field_ptr,
->>>>>>> 7b935c79
                    const char* dictionary_key_name) {
     std::optional<FieldT>& field = object_to_convert_.*field_ptr;
     if (!field) {
@@ -223,11 +214,7 @@
   }
 
   template <typename FieldT>
-<<<<<<< HEAD
   void HandleField(std::optional<FieldT> T::* field_ptr,
-=======
-  void HandleField(optional<FieldT> T::* field_ptr,
->>>>>>> 7b935c79
                    const char* dictionary_key_name) {
     Value item_value;
     if (!ExtractKey(dictionary_key_name, /*is_required=*/false, &item_value))
