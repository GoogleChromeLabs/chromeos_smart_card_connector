--- conflicted
+++ resolved
@@ -13,21 +13,6 @@
 
     steps:
     - uses: actions/checkout@v3
-<<<<<<< HEAD
-
-    # Python 2 needed for setting up legacy NaCl toolchain.
-    - run: sudo apt remove -y python3
-    - name: Set up Python 2
-      uses: actions/setup-python@v3.1.2
-      with:
-        python-version: 2.7
-        cache: pip
-    - run: pip2 install six
-
-    - name: Initialize env
-      run: env/initialize.sh
-=======
->>>>>>> 5b42b428
 
     - name: Set up Python 3
       uses: actions/setup-python@v3.1.2
