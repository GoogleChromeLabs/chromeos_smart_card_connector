// Copyright 2022 Google Inc. All Rights Reserved.
//
// Licensed under the Apache License, Version 2.0 (the "License");
// you may not use this file except in compliance with the License.
// You may obtain a copy of the License at
//
//     http://www.apache.org/licenses/LICENSE-2.0
//
// Unless required by applicable law or agreed to in writing, software
// distributed under the License is distributed on an "AS IS" BASIS,
// WITHOUT WARRANTIES OR CONDITIONS OF ANY KIND, either express or implied.
// See the License for the specific language governing permissions and
// limitations under the License.

#include "smart_card_connector_app/src/application.h"

#include <functional>
#include <memory>

#include <gmock/gmock.h>
#include <gtest/gtest.h>
#include <winscard.h>

#include <google_smart_card_common/messaging/typed_message_router.h>
#include <google_smart_card_common/unique_ptr_utils.h>
#include <google_smart_card_common/value.h>

#include "common/cpp/src/public/testing_global_context.h"
#include "smart_card_connector_app/src/testing_smart_card_simulation.h"

#ifdef __native_client__
#include <google_smart_card_common/nacl_io_utils.h>
#endif  // __native_client__

#ifdef __native_client__
#include <google_smart_card_common/nacl_io_utils.h>
#endif  // __native_client__

namespace google_smart_card {

class SmartCardConnectorApplicationTest : public ::testing::Test {
 protected:
  SmartCardConnectorApplicationTest() {
#ifdef __native_client__
    // Make resource files accessible.
    MountNaclIoFolders();
#endif  // __native_client__
<<<<<<< HEAD
    SetUpUsbSimulation();
=======

    // TODO: This attempts to say "regardless of how many times the tested code
    // calls listDevices, fail them". We need to replace this with full-fledged
    // USB device simulation.
    for (int i = 0; i < 100; ++i) {
      global_context_.WillReplyToRequestWithError(
          "libusb", "listDevices",
          /*arguments=*/Value(Value::Type::kArray),
          /*error_to_reply_with=*/"fake error");
    }

>>>>>>> 003a7165
    StartApplication();
  }

  ~SmartCardConnectorApplicationTest() { application_->ShutDownAndWait(); }

 private:
  void SetUpUsbSimulation() {
    global_context_.RegisterRequestHandler(
        TestingSmartCardSimulation::kRequesterName,
        std::bind(&TestingSmartCardSimulation::OnRequestToJs,
                  &smart_card_simulation_, std::placeholders::_1,
                  std::placeholders::_2));
  }

  void StartApplication() {
    // Set up the expectation on the first C++-to-JS message.
    auto pcsc_lite_ready_message_waiter = global_context_.CreateMessageWaiter(
        /*awaited_message_type=*/"pcsc_lite_ready");
    // Set up the expectation for the application to run the provided callback.
    ::testing::MockFunction<void()> background_initialization_callback;
    EXPECT_CALL(background_initialization_callback, Call());
    // Create the application, which spawns the background initialization
    // thread.
    application_ = MakeUnique<Application>(
        &global_context_, &typed_message_router_,
        background_initialization_callback.AsStdFunction());
    // Wait until the daemon's background thread completes the initialization
    // and notifies the JS side.
    pcsc_lite_ready_message_waiter->Wait();
    EXPECT_TRUE(pcsc_lite_ready_message_waiter->value().StrictlyEquals(
        Value(Value::Type::kDictionary)));
  }

  TypedMessageRouter typed_message_router_;
  TestingSmartCardSimulation smart_card_simulation_{&typed_message_router_};
  TestingGlobalContext global_context_{&typed_message_router_};
  std::unique_ptr<Application> application_;
};

TEST_F(SmartCardConnectorApplicationTest, SmokeTest) {}

// Test a PC/SC-Lite context can be established and freed, via direct C function
// calls `SCardEstablishContext()` and `SCardReleaseContext()`.
// This is an extended version of the "smoke test" as it verifies the daemon
// successfully started and replies to calls sent over (fake) sockets.
TEST_F(SmartCardConnectorApplicationTest, InternalApiContextEstablishing) {
  SCARDCONTEXT scard_context = 0;
  EXPECT_EQ(SCardEstablishContext(SCARD_SCOPE_SYSTEM, /*pvReserved1=*/nullptr,
                                  /*pvReserved2=*/nullptr, &scard_context),
            SCARD_S_SUCCESS);
  EXPECT_NE(scard_context, 0);

  EXPECT_EQ(SCardReleaseContext(scard_context), SCARD_S_SUCCESS);
}

}  // namespace google_smart_card<|MERGE_RESOLUTION|>--- conflicted
+++ resolved
@@ -45,21 +45,7 @@
     // Make resource files accessible.
     MountNaclIoFolders();
 #endif  // __native_client__
-<<<<<<< HEAD
     SetUpUsbSimulation();
-=======
-
-    // TODO: This attempts to say "regardless of how many times the tested code
-    // calls listDevices, fail them". We need to replace this with full-fledged
-    // USB device simulation.
-    for (int i = 0; i < 100; ++i) {
-      global_context_.WillReplyToRequestWithError(
-          "libusb", "listDevices",
-          /*arguments=*/Value(Value::Type::kArray),
-          /*error_to_reply_with=*/"fake error");
-    }
-
->>>>>>> 003a7165
     StartApplication();
   }
 
