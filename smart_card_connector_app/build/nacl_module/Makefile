--- conflicted
+++ resolved
@@ -64,11 +64,8 @@
 
 CXXFLAGS := \
 	-I$(ROOT_PATH)/common/cpp/src \
-<<<<<<< HEAD
+	-I$(ROOT_PATH)/third_party/libusb/naclport/src \
 	-I$(ROOT_PATH)/third_party/pcsc-lite/naclport/server/src \
-=======
-	-I$(ROOT_PATH)/third_party/libusb/naclport/src \
->>>>>>> 57a095e6
 	-Wall \
 	-Werror \
 	-Wextra \
