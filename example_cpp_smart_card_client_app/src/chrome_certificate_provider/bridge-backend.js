/**
 * @license
 * Copyright 2016 Google Inc. All Rights Reserved.
 *
 * Licensed under the Apache License, Version 2.0 (the "License");
 * you may not use this file except in compliance with the License.
 * You may obtain a copy of the License at
 *
 *     http://www.apache.org/licenses/LICENSE-2.0
 *
 * Unless required by applicable law or agreed to in writing, software
 * distributed under the License is distributed on an "AS IS" BASIS,
 * WITHOUT WARRANTIES OR CONDITIONS OF ANY KIND, either express or implied.
 * See the License for the specific language governing permissions and
 * limitations under the License.
 */

/**
 * @fileoverview JavaScript-side backend for the bridge between JavaScript
 * chrome.certificateProvider API (see
 * <https://developer.chrome.com/extensions/certificateProvider>) and the
 * executable module handlers.
 */

goog.provide('SmartCardClientApp.CertificateProviderBridge.Backend');

goog.require('GoogleSmartCard.DebugDump');
goog.require('GoogleSmartCard.DeferredProcessor');
goog.require('GoogleSmartCard.ExecutableModule');
goog.require('GoogleSmartCard.Logging');
goog.require('GoogleSmartCard.RemoteCallMessage');
goog.require('GoogleSmartCard.RequestReceiver');
goog.require('GoogleSmartCard.Requester');
goog.require('goog.Disposable');
goog.require('goog.Promise');
goog.require('goog.Thenable');
goog.require('goog.array');
goog.require('goog.log');
goog.require('goog.log.Logger');
goog.require('goog.object');

goog.scope(function() {

// Note: The following string constants must match the ones in the
// api_bridge.cc.

const TO_EXECUTABLE_REQUESTER_NAME =
    'certificate_provider_request_to_executable';

const FROM_EXECUTABLE_REQUESTER_NAME =
    'certificate_provider_request_from_executable';

/**
 * Function called in the executable module when handling
 * onCertificatesUpdateRequested/onCertificatesRequested events.
 */
const HANDLE_CERTIFICATES_REQUEST_FUNCTION_NAME = 'HandleCertificatesRequest';

/**
 * Function called in the executable module when handling
 * onSignatureRequested/onSignDigestRequested events.
 */
const HANDLE_SIGNATURE_REQUEST_FUNCTION_NAME = 'HandleSignatureRequest';

const GSC = GoogleSmartCard;

/**
 * Mapping from the |chrome.certificateProvider.Hash| enum values to the
 * |chrome.certificateProvider.Algorithm| ones.
 *
 * Note: The actual string values are hardcoded below, instead of references to
 * |chrome.certificateProvider|, since the latter will break when run with the
 * API version that doesn't have these (on ChromeOS <=85 or on some future
 * ChromeOS that has the legacy Hash enum deleted from the API).
 * @type {!Map<string,string>}
 */
const HASH_TO_ALGORITHM_MAPPING = new Map([
  ['MD5_SHA1', 'RSASSA_PKCS1_v1_5_MD5_SHA1'],
  ['SHA1', 'RSASSA_PKCS1_v1_5_SHA1'],
  ['SHA256', 'RSASSA_PKCS1_v1_5_SHA256'],
  ['SHA384', 'RSASSA_PKCS1_v1_5_SHA384'],
  ['SHA512', 'RSASSA_PKCS1_v1_5_SHA512'],
]);

/**
 * Certificate information returned by the executable module in response to the
 * |HANDLE_CERTIFICATES_REQUEST_FUNCTION_NAME| call.
 * @typedef {{
 *   certificate: !Array<number>,
 *   supportedAlgorithms: !Array<!chrome.certificateProvider.Algorithm>
 * }}
 */
let ExecutableModuleCertificateInfo;

/**
 * Information about the onSignatureRequested/onSignDigestRequested event sent
 * to the C++ executable module.
 *
 * Note that only one of the fields |input| and |digest| is used; the unused
 * field is empty (note: |undefined| is not used in order to simplify the
 * handling on the executable module side).
 * @typedef {{
 *   signRequestId: number,
 *   input: !ArrayBuffer,
 *   digest: !ArrayBuffer,
 *   algorithm: !chrome.certificateProvider.Algorithm,
 *   certificate: !ArrayBuffer
 * }}
 */
let ExecutableModuleSignatureRequest;

/**
 * JavaScript-side backend for the bridge between JavaScript
 * chrome.certificateProvider API (see
 * <https://developer.chrome.com/extensions/certificateProvider>) and the
 * executable module handlers.
 *
 * This object subscribes itself for listening the chrome.certificateProvider
 * API events and translates them into requests sent to the executable module as
 * messages. The response messages from the executable module, once they are
 * received, trigger the corresponding callbacks provided by the
 * chrome.certificateProvider API.
 *
 * Note that the requests to the executable module are delayed until it loads,
 * but the API listeners are set up straight away. This allows to handle the
 * chrome.certificateProvider API events correctly even if they were received
 * too early.
 * @param {!GSC.ExecutableModule} executableModule
 * @extends goog.Disposable
 * @constructor
 */
SmartCardClientApp.CertificateProviderBridge.Backend = function(
    executableModule) {
  /**
   * @type {!goog.log.Logger}
   * @const
   */
  this.logger = GSC.Logging.getLogger(
      'SmartCardClientApp.CertificateProviderBridge.Backend');

  /**
   * @private {?function(!chrome.certificateProvider.CertificatesUpdateRequest)}
   */
  this.certificatesUpdateRequestListener_ = null;
  /** @private {?function(!chrome.certificateProvider.SignatureRequest)} */
  this.signatureRequestListener_ = null;
  /**
   * @private {?function(function((!Array.<!chrome.certificateProvider.CertificateInfo>),
   *     function(!Array.<!chrome.certificateProvider.CertificateInfo>)))}
   */
  this.certificatesRequestListener_ = null;
  /**
   * @private {?function(!chrome.certificateProvider.SignRequest,
   *     function(!ArrayBuffer=))}
   */
  this.signDigestRequestListener_ = null;

  /** @private */
  this.requester_ = new GSC.Requester(
      TO_EXECUTABLE_REQUESTER_NAME, executableModule.getMessageChannel());

  // Note: the request receiver instance is not stored anywhere, as it makes
  // itself being owned by the message channel.
  new GSC.RequestReceiver(
      FROM_EXECUTABLE_REQUESTER_NAME, executableModule.getMessageChannel(),
      this.handleRequest_.bind(this));

  // Start listening for the chrome.certificateProvider API events straight
  // away.
  this.setupApiListeners_();

  /** @private @const */
  this.deferredProcessor_ =
      new GSC.DeferredProcessor(executableModule.getLoadPromise());
  executableModule.addOnDisposeCallback(
      this.executableModuleDisposedListener_.bind(this));

  goog.log.fine(this.logger, 'Constructed');
};

const Backend = SmartCardClientApp.CertificateProviderBridge.Backend;

goog.inherits(Backend, goog.Disposable);

if (goog.DEBUG) {
  /**
   * Debug-only function that allows to inject a certificates request (that is
   * otherwise generated as a result of the chrome.certificateProvider event -
   * see
   * <https://developer.chrome.com/extensions/certificateProvider#event-onCertificatesRequested>).
   * @param {function(!Array.<!chrome.certificateProvider.CertificateInfo>=)}
   * reportCallback
   */
  Backend.prototype.dispatchCertificatesRequest = function(reportCallback) {
    this.onCertificatesRequested_(reportCallback);
  };

  /**
   * Debug-only function that allows to inject a data signing request (that is
   * otherwise generated as a result of the chrome.certificateProvider event -
   * see
   * <https://developer.chrome.com/extensions/certificateProvider#event-onSignDigestRequested>).
   * @param {!chrome.certificateProvider.SignRequest} request
   * @param {function(!ArrayBuffer=)} reportCallback
   */
  Backend.prototype.dispatchSignRequest = function(request, reportCallback) {
    this.onSignDigestRequested_(request, reportCallback);
  };
}

/** @override */
Backend.prototype.disposeInternal = function() {
  if (this.signDigestRequestListener_) {
    chrome.certificateProvider.onSignDigestRequested.removeListener(
        this.signDigestRequestListener_);
    this.signDigestRequestListener_ = null;
  }
  if (this.certificatesRequestListener_) {
    chrome.certificateProvider.onCertificatesRequested.removeListener(
        this.certificatesRequestListener_);
    this.certificatesRequestListener_ = null;
  }
  if (this.signatureRequestListener_) {
    chrome.certificateProvider.onSignatureRequested.removeListener(
        this.signatureRequestListener_);
    this.signatureRequestListener_ = null;
  }
  if (this.certificatesUpdateRequestListener_) {
    chrome.certificateProvider.onCertificatesUpdateRequested.removeListener(
        this.certificatesUpdateRequestListener_);
    this.certificatesUpdateRequestListener_ = null;
  }

  this.requester_.dispose();
  this.requester_ = null;

  this.requestReceiver_ = null;

  goog.log.fine(this.logger, 'Disposed');

  Backend.base(this, 'disposeInternal');
};

/**
 * Handles a remote call request received from the executable module.
 * @param {!Object} payload
 * @return {!goog.Thenable}
 * @private
 */
Backend.prototype.handleRequest_ = function(payload) {
  const remoteCallMessage = GSC.RemoteCallMessage.parseRequestPayload(payload);
  if (!remoteCallMessage) {
    GSC.Logging.failWithLogger(
        this.logger,
        'Failed to parse the remote call message: ' +
            GSC.DebugDump.debugDumpSanitized(payload));
  }

  const debugRepresentation = 'chrome.certificateProvider.' +
      remoteCallMessage.getDebugRepresentation();
  goog.log.fine(
      this.logger, 'Received a remote call request: ' + debugRepresentation);

  const promiseResolver = goog.Promise.withResolver();

  // Check whether the API and the method are available.
  const apiFunction = chrome.certificateProvider ?
      chrome.certificateProvider[remoteCallMessage.functionName] :
      undefined;
  if (apiFunction) {
    const transformedFunctionArguments = transformFunctionArguments(
        remoteCallMessage.functionName, remoteCallMessage.functionArguments);
    /** @preserveTry */
    try {
      transformedFunctionArguments.push(function() {
        if (chrome.runtime.lastError) {
          promiseResolver.reject(new Error(goog.object.get(
              chrome.runtime.lastError, 'message', 'Unknown error')));
          return;
        }
        promiseResolver.resolve(Array.prototype.slice.call(arguments));
      });
      apiFunction.apply(null, transformedFunctionArguments);
    } catch (exc) {
      promiseResolver.reject(exc);
    }
  } else {
    promiseResolver.reject(
        'No such function in the API: ' + remoteCallMessage.functionName +
        '. Please check that the extension is running on ChromeOS and that ' +
        'the Chrome version is sufficiently new.');
  }

  return promiseResolver.promise;
};

/** @private */
Backend.prototype.executableModuleDisposedListener_ = function() {
  goog.log.fine(this.logger, 'Executable module was disposed, disposing...');
  this.dispose();
};

/** @private */
Backend.prototype.setupApiListeners_ = function() {
  GSC.Logging.checkWithLogger(this.logger, !this.isDisposed());

  if (!chrome.certificateProvider) {
    if (goog.DEBUG) {
      goog.log.warning(
          this.logger,
          'chrome.certificateProvider API is not available. Providing ' +
              'certificates to the Chrome browser will be impossible. This ' +
              'is just a warning in the Debug build (in order to make some ' +
              'testing on non-ChromeOS systems possible), but this will be a ' +
              'fatal error in the Release build');
    } else {
      goog.log.error(
          this.logger,
          'chrome.certificateProvider API is not available. Providing ' +
              'certificates to the Chrome browser will be impossible');
    }
    return;
  }

  if (chrome.certificateProvider.onCertificatesUpdateRequested &&
      chrome.certificateProvider.onSignatureRequested &&
      chrome.certificateProvider.setCertificates) {
    this.certificatesUpdateRequestListener_ =
        this.onCertificatesUpdateRequested_.bind(this);
    chrome.certificateProvider.onCertificatesUpdateRequested.addListener(
        this.certificatesUpdateRequestListener_);
    this.signatureRequestListener_ = this.onSignatureRequested_.bind(this);
    chrome.certificateProvider.onSignatureRequested.addListener(
        this.signatureRequestListener_);
  } else {
    // TODO: Remove this branch after support of ChromeOS <=85 is dropped.
    // (There's no specific timeline - a conservative approach would be to wait
    // until all devices released with ChromeOS <=85 reach the auto-update
    // expiration date, which will be roughly in year 2028.)
    goog.log.info(
        this.logger,
        'Proactively notifying Chrome about certificate changes will not be ' +
            'possible: chrome.certificateProvider API version is too old.');
    this.certificatesRequestListener_ =
        this.onCertificatesRequested_.bind(this);
    chrome.certificateProvider.onCertificatesRequested.addListener(
        this.certificatesRequestListener_);
    this.signDigestRequestListener_ = this.onSignDigestRequested_.bind(this);
    chrome.certificateProvider.onSignDigestRequested.addListener(
        this.signDigestRequestListener_);
  }

  goog.log.fine(
      this.logger,
      'Started listening for chrome.certificateProvider API events');
};

/**
 * @param {!chrome.certificateProvider.CertificatesUpdateRequest} request
 * @private
 */
Backend.prototype.onCertificatesUpdateRequested_ = function(request) {
  this.deferredProcessor_.addJob(
      this.processCertificatesUpdateRequest_.bind(this, request));
};

/**
 * @param {!chrome.certificateProvider.SignatureRequest} request
 * @private
 */
Backend.prototype.onSignatureRequested_ = function(request) {
  this.deferredProcessor_.addJob(
      this.processSignatureRequest_.bind(this, request));
};

/**
 * @param {function((!Array.<!chrome.certificateProvider.CertificateInfo>),
 *     function(!Array.<!chrome.certificateProvider.CertificateInfo>))}
 *     reportCallback
 * @private
 */
Backend.prototype.onCertificatesRequested_ = function(reportCallback) {
  this.deferredProcessor_.addJob(
      this.processCertificatesRequest_.bind(this, reportCallback));
};

/**
 * @param {!chrome.certificateProvider.SignRequest} request
 * @param {function(!ArrayBuffer=)} reportCallback
 * @private
 */
Backend.prototype.onSignDigestRequested_ = function(request, reportCallback) {
  this.deferredProcessor_.addJob(
      this.processSignDigestRequest_.bind(this, request, reportCallback));
};

/**
 * @param {!chrome.certificateProvider.CertificatesUpdateRequest} request
 * @private
 */
Backend.prototype.processCertificatesUpdateRequest_ = function(request) {
  goog.log.info(this.logger, 'Started handling certificates update request');
  const remoteCallMessage =
      new GSC.RemoteCallMessage(HANDLE_CERTIFICATES_REQUEST_FUNCTION_NAME, []);
  const promise =
      this.requester_.postRequest(remoteCallMessage.makeRequestPayload());
  promise.then(
      function(results) {
        GSC.Logging.checkWithLogger(this.logger, results.length == 1);
        const certificates =
            goog.array.map(results[0], createClientCertificateInfo);
        goog.log.info(
            this.logger,
            'Setting the certificate list with ' + certificates.length +
                ' certificates: ' +
                GSC.DebugDump.debugDumpSanitized(certificates));
        chrome.certificateProvider.setCertificates({
          certificatesRequestId: request.certificatesRequestId,
          clientCertificates: certificates
        });
      },
      function() {
        goog.log.info(
            this.logger, 'Setting empty certificates list and an error');
        chrome.certificateProvider.setCertificates({
          certificatesRequestId: request.certificatesRequestId,
          clientCertificates: [],
          error: chrome.certificateProvider.Error.GENERAL_ERROR
        });
      },
      this);
};

/**
 * @param {!chrome.certificateProvider.SignatureRequest} request
 * @private
 */
Backend.prototype.processSignatureRequest_ = function(request) {
  goog.log.info(
      this.logger,
      'Started handling signature request. The request contents are: ' +
          'algorithm is "' + request.algorithm + '", input is ' +
          GSC.DebugDump.debugDumpSanitized(request.input) +
          ', certificate is ' +
          GSC.DebugDump.debugDumpSanitized(request.certificate));
  /** @type {!ExecutableModuleSignatureRequest} */
  const executableRequest = {
    signRequestId: request.signRequestId,
    input: request.input,
    digest: new ArrayBuffer(/*length=*/ 0),
    algorithm: request.algorithm,
    certificate: request.certificate,
  };
  const remoteCallMessage = new GSC.RemoteCallMessage(
      HANDLE_SIGNATURE_REQUEST_FUNCTION_NAME, [executableRequest]);
  const promise =
      this.requester_.postRequest(remoteCallMessage.makeRequestPayload());
  promise.then(
      function(results) {
        GSC.Logging.checkWithLogger(this.logger, results.length == 1);
        const signature = results[0];
        goog.log.info(
            this.logger,
            'Responding to the signature request with the created signature: ' +
                GSC.DebugDump.debugDumpSanitized(signature));
        chrome.certificateProvider.reportSignature({
          signRequestId: request.signRequestId,
          signature: toArrayBuffer(signature)
        });
      },
      function() {
        goog.log.info(
            this.logger, 'Responding to the signature request with an error');
        chrome.certificateProvider.reportSignature({
          signRequestId: request.signRequestId,
          error: chrome.certificateProvider.Error.GENERAL_ERROR
        });
      },
      this);
};

/**
 * @param {function((!Array.<!chrome.certificateProvider.CertificateInfo>),
 *     function(!Array.<!chrome.certificateProvider.CertificateInfo>))}
 *     reportCallback
 * @private
 */
Backend.prototype.processCertificatesRequest_ = function(reportCallback) {
  goog.log.info(this.logger, 'Started handling certificates request');
  const remoteCallMessage =
      new GSC.RemoteCallMessage(HANDLE_CERTIFICATES_REQUEST_FUNCTION_NAME, []);
  const promise =
      this.requester_.postRequest(remoteCallMessage.makeRequestPayload());
  promise.then(
      function(results) {
        GSC.Logging.checkWithLogger(this.logger, results.length == 1);
        const certificates = goog.array.map(results[0], createCertificateInfo);
        goog.log.info(
            this.logger,
            'Responding to the certificates request with ' +
                certificates.length + ' certificates: ' +
                GSC.DebugDump.debugDumpSanitized(certificates));
        reportCallback(
            certificates, this.rejectedCertificatesCallback_.bind(this));
      },
      function() {
        goog.log.info(
            this.logger,
            'Responding to the certificates request with an error');
        reportCallback([], this.rejectedCertificatesCallback_.bind(this));
      },
      this);
};

/**
 * @param {!chrome.certificateProvider.SignRequest} request
 * @param {function(!ArrayBuffer=)} reportCallback
 * @private
 */
Backend.prototype.processSignDigestRequest_ = function(
    request, reportCallback) {
  goog.log.info(
      this.logger,
      'Started handling digest signing request. The request contents are: ' +
          'hash is "' + request.hash + '", digest is ' +
          GSC.DebugDump.debugDumpSanitized(request.digest) +
          ', certificate is ' +
          GSC.DebugDump.debugDumpSanitized(request.certificate));
  /** @type {!ExecutableModuleSignatureRequest} */
  const executableRequest = {
    signRequestId: request.signRequestId,
    input: new ArrayBuffer(/*length=*/ 0),
    digest: request.digest,
    algorithm: getAlgorithmFromHash(request.hash),
    certificate: request.certificate,
  };
  const remoteCallMessage = new GSC.RemoteCallMessage(
      HANDLE_SIGNATURE_REQUEST_FUNCTION_NAME, [executableRequest]);
  const promise =
      this.requester_.postRequest(remoteCallMessage.makeRequestPayload());
  promise.then(
      function(results) {
        GSC.Logging.checkWithLogger(this.logger, results.length == 1);
        const signature = results[0];
        goog.log.info(
            this.logger,
            'Responding to the digest sign request with the created ' +
                'signature: ' + GSC.DebugDump.debugDumpSanitized(signature));
        reportCallback(toArrayBuffer(signature));
      },
      function() {
        goog.log.info(
            this.logger, 'Responding to the digest sign request with an error');
        reportCallback(undefined);
      },
      this);
};

/**
 * @param {!Array.<!chrome.certificateProvider.CertificateInfo>}
 * rejectedCertificates
 * @private
 */
Backend.prototype.rejectedCertificatesCallback_ = function(
    rejectedCertificates) {
  if (!rejectedCertificates.length)
    return;
  goog.log.warning(
      this.logger,
      'chrome.certificateProvider API rejected ' + rejectedCertificates.length +
          ' certificates: ' +
          GSC.DebugDump.debugDumpSanitized(rejectedCertificates));
};

/**
 * @param {string} functionName
 * @param {!Array.<*>} functionArguments
 * @return {!Array.<*>}
 */
function transformFunctionArguments(functionName, functionArguments) {
  const transformedArguments = functionArguments.slice();
  if (functionName === 'setCertificates') {
    // The certificates need to be transformed in order to be recognized by the
    // API.
    transformedArguments[0] =
        goog.object.clone(/** @type {!Object<?,?>} */ (functionArguments[0]));
    const certificates = goog.array.map(
        functionArguments[0]['clientCertificates'],
        createClientCertificateInfo);
    transformedArguments[0]['clientCertificates'] = certificates;
  }
  return transformedArguments;
}

/**
 * @param {!ExecutableModuleCertificateInfo} executableModuleCertificateInfo
 * @return {!chrome.certificateProvider.ClientCertificateInfo}
 */
function createClientCertificateInfo(executableModuleCertificateInfo) {
  return {
    certificateChain:
        [toArrayBuffer(executableModuleCertificateInfo['certificate'])],
    supportedAlgorithms: executableModuleCertificateInfo['supportedAlgorithms']
  };
}

/**
 * Converts the certificate information received from the C++ code into the
 * (legacy) `CertificateInfo` object.
 * @param {!ExecutableModuleCertificateInfo} executableModuleCertificateInfo
 * @return {!chrome.certificateProvider.CertificateInfo}
 */
function createCertificateInfo(executableModuleCertificateInfo) {
  const supportedHashes = [];
  for (const algorithm of
           executableModuleCertificateInfo['supportedAlgorithms']) {
    const hash = getHashFromAlgorithm(algorithm);
    if (hash !== null) {
      supportedHashes.push(hash);
    }
  }
  return {
<<<<<<< HEAD
    certificate: executableModuleCertificateInfo['certificate'],
    supportedHashes: supportedHashes,
=======
    certificate: toArrayBuffer(executableModuleCertificateInfo['certificate']),
    supportedHashes: goog.array.map(
        executableModuleCertificateInfo['supportedAlgorithms'],
        getHashFromAlgorithm)
>>>>>>> 07a2ca1a
  };
}

/**
 * @param {!chrome.certificateProvider.Hash} hash
 * @return {!chrome.certificateProvider.Algorithm}
 */
function getAlgorithmFromHash(hash) {
  if (HASH_TO_ALGORITHM_MAPPING.has(hash)) {
    return /** @type {!chrome.certificateProvider.Algorithm} */ (
        HASH_TO_ALGORITHM_MAPPING.get(hash));
  }
  GSC.Logging.fail(`Unknown hash ${hash}`);
  return chrome.certificateProvider.Algorithm.RSASSA_PKCS1_v1_5_SHA1;
}

/**
 * Converts the algorithm enum into the legacy hash enum. Returns null for
 * algorithms that don't have a corresponding hash enum.
 * @param {!chrome.certificateProvider.Algorithm} algorithm
 * @return {!chrome.certificateProvider.Hash|null}
 */
function getHashFromAlgorithm(algorithm) {
  for (const hash of HASH_TO_ALGORITHM_MAPPING.keys()) {
    if (HASH_TO_ALGORITHM_MAPPING.get(hash) === algorithm)
      return /** @type {!chrome.certificateProvider.Hash} */ (hash);
  }
  return null;
}

/**
 * Converts the array of bytes to an array buffer, if needed.
 * @param {!ArrayBuffer|!Array<number>} value
 * @return {!ArrayBuffer}
 */
function toArrayBuffer(value) {
  if (value instanceof ArrayBuffer)
    return value;
  return (new Uint8Array(value)).buffer;
}
});  // goog.scope<|MERGE_RESOLUTION|>--- conflicted
+++ resolved
@@ -620,15 +620,8 @@
     }
   }
   return {
-<<<<<<< HEAD
-    certificate: executableModuleCertificateInfo['certificate'],
+    certificate: toArrayBuffer(executableModuleCertificateInfo['certificate']),
     supportedHashes: supportedHashes,
-=======
-    certificate: toArrayBuffer(executableModuleCertificateInfo['certificate']),
-    supportedHashes: goog.array.map(
-        executableModuleCertificateInfo['supportedAlgorithms'],
-        getHashFromAlgorithm)
->>>>>>> 07a2ca1a
   };
 }
 
