--- conflicted
+++ resolved
@@ -1,10 +1,8 @@
 #
 # List of readers supported by the CCID driver
-<<<<<<< HEAD
-# Generated: 2020-08-26
-=======
+
 # Generated: 2020-08-29
->>>>>>> 85d11251
+
 #
 # DO NOT EDIT BY HAND
 
